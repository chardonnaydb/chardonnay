--- conflicted
+++ resolved
@@ -1,13 +1,7 @@
 use crate::{
-<<<<<<< HEAD
-    cache::Cache, cache::CacheOptions, epoch_provider::EpochProvider, error::Error,
-    key_version::KeyVersion, storage::RangeInfo, storage::Storage,
-    transaction_abort_reason::TransactionAbortReason, transaction_info::TransactionInfo, wal::Wal,
-=======
     cache::Cache, epoch_supplier::EpochSupplier, error::Error, key_version::KeyVersion,
     storage::RangeInfo, storage::Storage, transaction_abort_reason::TransactionAbortReason,
     transaction_info::TransactionInfo, wal::Wal,
->>>>>>> c7661cf6
 };
 use bytes::Bytes;
 use chrono::DateTime;
@@ -424,7 +418,6 @@
                 if let Some(val) = value {
                     get_result.val = Some(val);
                 } else {
-<<<<<<< HEAD
                     // check prefetch buffer
                     let value = self
                         .prefetching_buffer
@@ -439,14 +432,7 @@
                             .get(self.range_id, key.clone())
                             .await
                             .map_err(Error::from_storage_error)?;
-=======
-                    let val = self
-                        .storage
-                        .get(self.range_id, key.clone())
-                        .await
-                        .map_err(Error::from_storage_error)?;
->>>>>>> c7661cf6
-
+                      
                         get_result.val = val.clone();
                     }
                 }
@@ -708,14 +694,9 @@
 
     use super::*;
     use crate::cache::memtabledb::MemTableDB;
-<<<<<<< HEAD
-    use crate::epoch_provider::EpochProvider as EpochProviderTrait;
-    use crate::for_testing::epoch_provider::EpochProvider;
-=======
     use crate::cache::CacheOptions;
     use crate::epoch_supplier::EpochSupplier as EpochSupplierTrait;
     use crate::for_testing::epoch_supplier::EpochSupplier;
->>>>>>> c7661cf6
     use crate::for_testing::in_memory_wal::InMemoryWal;
     use crate::storage::cassandra::Cassandra;
     use crate::transaction_info::TransactionInfo;
