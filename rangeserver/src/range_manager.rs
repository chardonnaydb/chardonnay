--- conflicted
+++ resolved
@@ -50,391 +50,5 @@
         &self,
         tx: Arc<TransactionInfo>,
         commit: CommitRequest<'_>,
-<<<<<<< HEAD
-    ) -> Result<(), Error> {
-        let mut s = self.state.write().await;
-        match s.deref_mut() {
-            State::Unloaded | State::Loading(_) => return Err(Error::RangeIsNotLoaded),
-            State::Loaded(state) => {
-                let mut lock_table = state.lock_table.lock().await;
-                if !lock_table.is_currently_holding(tx.clone()) {
-                    // it must be that we already finished committing, but perhaps the coordinator didn't
-                    // realize that, so we just return success.
-                    return Ok(());
-                }
-                state.highest_known_epoch =
-                    std::cmp::max(state.highest_known_epoch, commit.epoch() as u64);
-                {
-                    let mut wal = self.wal.lock().await;
-                    wal.append_commit(commit)
-                        .await
-                        .map_err(Error::from_wal_error)?;
-                    // Find the corresponding prepare entry in the WAL to get the writes.
-                    // This is quite inefficient, we should cache a copy in memory instead, but for now
-                    // it's convenient to also test WAL iteration.
-                    let prepare_record_bytes = wal
-                        .find_prepare_record(tx.id.clone())
-                        .await
-                        .map_err(Error::from_wal_error)?
-                        .unwrap();
-                    let prepare_record =
-                        flatbuffers::root::<PrepareRequest>(&prepare_record_bytes).unwrap();
-                    let version = KeyVersion {
-                        epoch: commit.epoch() as u64,
-                        // TODO: version counter should be an internal counter per range.
-                        // Remove from the commit message.
-                        version_counter: commit.vid() as u64,
-                    };
-                    // TODO: we shouldn't be doing a storage operation per individual key put or delete.
-                    // Instead we should write them in batches, and whenever we do multiple operations they
-                    // should go in parallel not sequentially.
-                    // We should also add retries in case of intermittent failures. Note that all our
-                    // storage operations here are idempotent and safe to retry any number of times.
-                    for put in prepare_record.puts().iter() {
-                        let mut cache_wg = self.cache.write().await;
-                        for put in put.iter() {
-                            // TODO: too much copying :(
-                            let key =
-                                Bytes::copy_from_slice(put.key().unwrap().k().unwrap().bytes());
-                            let val = Bytes::copy_from_slice(put.value().unwrap().bytes());
-
-                            // TODO: we should do the storage writes lazily in the background
-                            self.storage
-                                .upsert(self.range_id, key.clone(), val.clone(), version)
-                                .await
-                                .map_err(Error::from_storage_error)?;
-
-                            cache_wg
-                                .upsert(key.clone(), val.clone(), version.epoch)
-                                .await
-                                .map_err(Error::from_cache_error)?;
-
-                            // Update the prefetch buffer if this key has been requested by a prefetch call
-                            self.prefetching_buffer.upsert(key, val).await;
-                        }
-                    }
-                    for del in prepare_record.deletes().iter() {
-                        let mut cache_wg = self.cache.write().await;
-                        for del in del.iter() {
-                            let key = Bytes::copy_from_slice(del.k().unwrap().bytes());
-
-                            // TODO: we should do the storage writes lazily in the background
-                            self.storage
-                                .delete(self.range_id, key.clone(), version)
-                                .await
-                                .map_err(Error::from_storage_error)?;
-
-                            cache_wg
-                                .delete(key.clone(), version.epoch)
-                                .await
-                                .map_err(Error::from_cache_error)?;
-
-                            // Delete the key from the prefetch buffer if this key has been requested by a prefetch call
-                            self.prefetching_buffer.delete(key).await;
-                        }
-                    }
-                }
-
-                // We apply the writes to storage before releasing the lock since we send all
-                // gets to storage directly. We should implement a memtable to allow us to release
-                // the lock sooner.
-                lock_table.release();
-                // Process transaction complete and remove the requests from the logs
-                self.prefetching_buffer
-                    .process_transaction_complete(tx.id)
-                    .await;
-                Ok(())
-            }
-        }
-    }
-
-    /// Get from database without acquiring any locks
-    /// This is a very basic copy of the 'get' function
-    pub async fn prefetch_get(&self, key: Bytes) -> Result<Option<Bytes>, Error> {
-        let val = self
-            .storage
-            .get(self.range_id, key.clone())
-            .await
-            .map_err(Error::from_storage_error)?;
-        Ok(val)
-    }
-
-    pub async fn prefetch(&self, transaction_id: Uuid, key: Bytes) -> Result<(), Error> {
-        // Request prefetch from the prefetching buffer
-        let keystate = self
-            .prefetching_buffer
-            .process_prefetch_request(transaction_id, key.clone())
-            .await;
-
-        match keystate {
-            KeyState::Fetched => Ok(()), // key has previously been fetched
-            KeyState::Loading(_) => Err(Error::PrefetchError), // Something is wrong if loading was returned
-            KeyState::Requested(fetch_sequence_number) =>
-            // key has just been requested - start fetch
-            {
-                // Fetch from database
-                let val = match self.prefetch_get(key.clone()).await {
-                    Ok(value) => value,
-                    Err(_) => {
-                        self.prefetching_buffer
-                            .fetch_failed(key.clone(), fetch_sequence_number)
-                            .await;
-                        return Err(Error::PrefetchError);
-                    }
-                };
-                // Successfully fetched from database -> add to buffer and update records
-                self.prefetching_buffer
-                    .fetch_complete(key.clone(), val, fetch_sequence_number)
-                    .await;
-                Ok(())
-            }
-        }
-    }
-}
-
-#[cfg(test)]
-mod tests {
-
-    use common::config::{EpochConfig, RangeServerConfig};
-    use common::util;
-    use core::time;
-    use flatbuffers::FlatBufferBuilder;
-    use std::net::SocketAddr;
-    use tokio::net::TcpListener;
-    use uuid::Uuid;
-
-    use super::*;
-    use crate::cache::memtabledb::MemTableDB;
-    use crate::cache::CacheOptions;
-    use crate::epoch_supplier::EpochSupplier as EpochSupplierTrait;
-    use crate::for_testing::epoch_supplier::EpochSupplier;
-    use crate::for_testing::in_memory_wal::InMemoryWal;
-    use crate::storage::cassandra::Cassandra;
-    use crate::transaction_info::TransactionInfo;
-    type RM = RangeManager<Cassandra, EpochSupplier, InMemoryWal, MemTableDB>;
-
-    impl RM {
-        async fn abort_transaction(&self, tx: Arc<TransactionInfo>) {
-            let mut fbb = FlatBufferBuilder::new();
-            let transaction_id = Some(Uuidu128::create(
-                &mut fbb,
-                &util::flatbuf::serialize_uuid(tx.id),
-            ));
-            let range_id = Some(util::flatbuf::serialize_range_id(&mut fbb, &self.range_id));
-            let request_id = Some(Uuidu128::create(
-                &mut fbb,
-                &util::flatbuf::serialize_uuid(Uuid::new_v4()),
-            ));
-            let fbb_root = AbortRequest::create(
-                &mut fbb,
-                &AbortRequestArgs {
-                    request_id,
-                    transaction_id,
-                    range_id,
-                },
-            );
-            fbb.finish(fbb_root, None);
-            let abort_record_bytes = fbb.finished_data();
-            let abort_record = flatbuffers::root::<AbortRequest>(abort_record_bytes).unwrap();
-            self.abort(tx.clone(), abort_record).await.unwrap()
-        }
-
-        async fn prepare_transaction(
-            &self,
-            tx: Arc<TransactionInfo>,
-            writes: Vec<(Bytes, Bytes)>,
-            deletes: Vec<Bytes>,
-            has_reads: bool,
-        ) -> Result<(), Error> {
-            let mut fbb = FlatBufferBuilder::new();
-            let transaction_id = Some(Uuidu128::create(
-                &mut fbb,
-                &util::flatbuf::serialize_uuid(tx.id),
-            ));
-            let request_id = Some(Uuidu128::create(
-                &mut fbb,
-                &util::flatbuf::serialize_uuid(Uuid::new_v4()),
-            ));
-            let mut puts_vector = Vec::new();
-            for (k, v) in writes {
-                let k = Some(fbb.create_vector(k.to_vec().as_slice()));
-                let key = Key::create(&mut fbb, &KeyArgs { k });
-                let value = fbb.create_vector(v.to_vec().as_slice());
-                puts_vector.push(Record::create(
-                    &mut fbb,
-                    &RecordArgs {
-                        key: Some(key),
-                        value: Some(value),
-                    },
-                ));
-            }
-            let puts = Some(fbb.create_vector(&puts_vector));
-            let mut del_vector = Vec::new();
-            for k in deletes {
-                let k = Some(fbb.create_vector(k.to_vec().as_slice()));
-                let key = Key::create(&mut fbb, &KeyArgs { k });
-                del_vector.push(key);
-            }
-            let deletes = Some(fbb.create_vector(&del_vector));
-            let range_id = Some(util::flatbuf::serialize_range_id(&mut fbb, &self.range_id));
-            let fbb_root = PrepareRequest::create(
-                &mut fbb,
-                &PrepareRequestArgs {
-                    request_id,
-                    transaction_id,
-                    range_id,
-                    has_reads,
-                    puts,
-                    deletes,
-                },
-            );
-            fbb.finish(fbb_root, None);
-            let prepare_record_bytes = fbb.finished_data();
-            let prepare_record = flatbuffers::root::<PrepareRequest>(prepare_record_bytes).unwrap();
-            self.prepare(tx.clone(), prepare_record).await.map(|_| ())
-        }
-
-        async fn commit_transaction(&self, tx: Arc<TransactionInfo>) -> Result<(), Error> {
-            let epoch = self.epoch_supplier.read_epoch().await.unwrap();
-            let mut fbb = FlatBufferBuilder::new();
-            let request_id = Some(Uuidu128::create(
-                &mut fbb,
-                &util::flatbuf::serialize_uuid(Uuid::new_v4()),
-            ));
-            let transaction_id = Some(Uuidu128::create(
-                &mut fbb,
-                &util::flatbuf::serialize_uuid(tx.id),
-            ));
-            let range_id = Some(util::flatbuf::serialize_range_id(&mut fbb, &self.range_id));
-            let fbb_root = CommitRequest::create(
-                &mut fbb,
-                &CommitRequestArgs {
-                    request_id,
-                    transaction_id,
-                    range_id,
-                    epoch,
-                    vid: 0,
-                },
-            );
-            fbb.finish(fbb_root, None);
-            let commit_record_bytes = fbb.finished_data();
-            let commit_record = flatbuffers::root::<CommitRequest>(commit_record_bytes).unwrap();
-            self.commit(tx.clone(), commit_record).await
-        }
-    }
-
-    struct TestContext {
-        rm: Arc<RM>,
-        storage_context: crate::storage::cassandra::for_testing::TestContext,
-    }
-
-    async fn init() -> TestContext {
-        let epoch_supplier = Arc::new(EpochSupplier::new());
-        let wal = Mutex::new(InMemoryWal::new());
-        let storage_context: crate::storage::cassandra::for_testing::TestContext =
-            crate::storage::cassandra::for_testing::init().await;
-        let cassandra = storage_context.cassandra.clone();
-        let cache = Arc::new(RwLock::new(MemTableDB::new(CacheOptions::default()).await));
-        let prefetching_buffer = Arc::new(PrefetchingBuffer::new());
-        let range_id = FullRangeId {
-            keyspace_id: storage_context.keyspace_id,
-            range_id: storage_context.range_id,
-        };
-        let epoch_config = EpochConfig {
-            // Not used in these tests.
-            proto_server_addr: "127.0.0.1:50052".parse().unwrap(),
-        };
-        let proto_server_listener = TcpListener::bind("127.0.0.1:0").await.unwrap();
-        let config = Config {
-            range_server: RangeServerConfig {
-                range_maintenance_duration: time::Duration::from_secs(1),
-                proto_server_addr: proto_server_listener.local_addr().unwrap(),
-            },
-            regions: std::collections::HashMap::new(),
-            epoch: epoch_config,
-        };
-        let rm = Arc::new(RM {
-            range_id,
-            config,
-            storage: cassandra,
-            wal,
-            cache,
-            epoch_supplier,
-            state: Arc::new(RwLock::new(State::Unloaded)),
-            prefetching_buffer,
-        });
-        let rm_copy = rm.clone();
-        let init_handle = tokio::spawn(async move { rm_copy.load().await.unwrap() });
-        let epoch_supplier = rm.epoch_supplier.clone();
-        // Give some delay so the RM can see the epoch advancing.
-        tokio::time::sleep(tokio::time::Duration::from_millis(10)).await;
-        epoch_supplier.set_epoch(1).await;
-        init_handle.await.unwrap();
-        TestContext {
-            rm,
-            storage_context,
-        }
-    }
-
-    fn start_transaction() -> Arc<TransactionInfo> {
-        Arc::new(TransactionInfo {
-            id: Uuid::new_v4(),
-            started: chrono::Utc::now(),
-            overall_timeout: time::Duration::from_secs(10),
-        })
-    }
-
-    #[tokio::test]
-    async fn basic_get_put() {
-        let context = init().await;
-        let rm = context.rm.clone();
-        let key = Bytes::copy_from_slice(Uuid::new_v4().as_bytes());
-        let tx1 = start_transaction();
-        assert!(rm
-            .get(tx1.clone(), key.clone())
-            .await
-            .unwrap()
-            .val
-            .is_none());
-        rm.abort_transaction(tx1.clone()).await;
-        let tx2 = start_transaction();
-        let val = Bytes::from_static(b"I have a value!");
-        rm.prepare_transaction(
-            tx2.clone(),
-            Vec::from([(key.clone(), val.clone())]),
-            Vec::new(),
-            false,
-        )
-        .await
-        .unwrap();
-        rm.commit_transaction(tx2.clone()).await.unwrap();
-        let tx3 = start_transaction();
-        let val_after_commit = rm.get(tx3.clone(), key.clone()).await.unwrap().val.unwrap();
-        assert!(val_after_commit == val);
-    }
-
-    #[tokio::test]
-    async fn test_recurring_lease_renewal() {
-        let context = init().await;
-        let rm = context.rm.clone();
-        // Get the current lease bounds.
-        let initial_lease = match rm.state.read().await.deref() {
-            State::Loaded(state) => state.range_info.epoch_lease,
-            _ => panic!("Range is not loaded"),
-        };
-        // Sleep for 2 seconds to allow the lease renewal task to run at least once.
-        tokio::time::sleep(tokio::time::Duration::from_secs(2)).await;
-        let final_lease = match rm.state.read().await.deref() {
-            State::Loaded(state) => state.range_info.epoch_lease,
-            _ => panic!("Range is not loaded"),
-        };
-        // Check that the upper bound has increased.
-        assert!(
-            final_lease.1 > initial_lease.1,
-            "Lease upper bound did not increase"
-        );
-    }
-=======
     ) -> Result<(), Error>;
->>>>>>> b5858691
 }