use std::{
    collections::HashSet,
    net::{SocketAddr, UdpSocket},
    sync::Arc,
    time,
};

use common::{
    config::{Config, EpochConfig, RangeServerConfig, RegionConfig},
    host_info::HostInfo,
    network::{fast_network::FastNetwork, for_testing::udp_fast_network::UdpFastNetwork},
    region::{Region, Zone},
};
use rangeserver::{
    cache::memtabledb::MemTableDB, for_testing::mock_warden::MockWarden, server::Server,
    storage::cassandra::Cassandra,
};
use tokio::runtime::Builder;
use tokio::{
    net::TcpListener,
    sync::{mpsc, RwLock},
};
use tokio_util::sync::CancellationToken;

fn main() {
    let runtime = Builder::new_current_thread().enable_all().build().unwrap();
    let fast_network = Arc::new(UdpFastNetwork::new(
        UdpSocket::bind("127.0.0.1:10001").unwrap(),
    ));
    let fast_network_clone = fast_network.clone();
    runtime.spawn(async move {
        loop {
            fast_network_clone.poll();
            tokio::task::yield_now().await
        }
    });
    let server_handle = runtime.spawn(async move {
        let mock_warden = MockWarden::new();
        let warden_address = mock_warden.start().await.unwrap();
        let storage = Arc::new(Cassandra::new("127.0.0.1:9042".to_string()).await);
<<<<<<< HEAD
        let epoch_provider =
            Arc::new(rangeserver::for_testing::epoch_provider::EpochProvider::new());
        let proto_server_listener = TcpListener::bind("127.0.0.1:0").await.unwrap();
        let config = get_config(warden_address, &proto_server_listener).await;

=======
        let epoch_supplier =
            Arc::new(rangeserver::for_testing::epoch_supplier::EpochSupplier::new());
        let config = get_config(warden_address);
>>>>>>> 9da4d691
        let host_info = get_host_info();
        // TODO: set number of threads and pin to cores.
        let bg_runtime = Builder::new_multi_thread().enable_all().build().unwrap();
        let server = Server::<_, _, MemTableDB>::new(
            config,
            host_info,
            storage,
            epoch_supplier,
            bg_runtime.handle().clone(),
        );
        let res = Server::start(
            server,
            fast_network,
            CancellationToken::new(),
            proto_server_listener,
        )
        .await
        .unwrap();
        res.await.unwrap()
    });
    runtime.block_on(server_handle).unwrap().unwrap();
}

async fn get_config(warden_address: SocketAddr, proto_server_listener: &TcpListener) -> Config {
    // TODO: should be read from file!
    let region = Region {
        cloud: None,
        name: "test-region".into(),
    };
    let region_config = RegionConfig {
        warden_address: warden_address,
        epoch_publishers: HashSet::new(),
    };
    let epoch = EpochConfig {
        proto_server_addr: "127.0.0.1:50052".parse().unwrap(),
    };

    let mut config = Config {
        range_server: RangeServerConfig {
            range_maintenance_duration: time::Duration::from_secs(1),
<<<<<<< HEAD
            proto_server_addr: proto_server_listener.local_addr().unwrap(),
=======
            proto_server_addr: "127.0.0.1:50051".parse().unwrap(),
>>>>>>> 9da4d691
        },
        regions: std::collections::HashMap::new(),
        epoch,
    };
    config.regions.insert(region, region_config);
    config
}

fn get_host_info() -> HostInfo {
    // TODO: should be read from enviroment!
    let identity: String = "test_server".into();
    let region = Region {
        cloud: None,
        name: "test-region".into(),
    };
    let zone = Zone {
        region: region.clone(),
        name: "a".into(),
    };
    HostInfo {
        identity: identity.clone(),
        address: "127.0.0.1:10001".parse().unwrap(),
        zone,
    }
}<|MERGE_RESOLUTION|>--- conflicted
+++ resolved
@@ -12,8 +12,9 @@
     region::{Region, Zone},
 };
 use rangeserver::{
-    cache::memtabledb::MemTableDB, for_testing::mock_warden::MockWarden, server::Server,
-    storage::cassandra::Cassandra,
+    cache::memtabledb::MemTableDB, cache::memtabledb::MemTableDB,
+    for_testing::mock_warden::MockWarden, for_testing::mock_warden::MockWarden, server::Server,
+    server::Server, storage::cassandra::Cassandra, storage::cassandra::Cassandra,
 };
 use tokio::runtime::Builder;
 use tokio::{
@@ -38,17 +39,11 @@
         let mock_warden = MockWarden::new();
         let warden_address = mock_warden.start().await.unwrap();
         let storage = Arc::new(Cassandra::new("127.0.0.1:9042".to_string()).await);
-<<<<<<< HEAD
         let epoch_provider =
             Arc::new(rangeserver::for_testing::epoch_provider::EpochProvider::new());
         let proto_server_listener = TcpListener::bind("127.0.0.1:0").await.unwrap();
         let config = get_config(warden_address, &proto_server_listener).await;
 
-=======
-        let epoch_supplier =
-            Arc::new(rangeserver::for_testing::epoch_supplier::EpochSupplier::new());
-        let config = get_config(warden_address);
->>>>>>> 9da4d691
         let host_info = get_host_info();
         // TODO: set number of threads and pin to cores.
         let bg_runtime = Builder::new_multi_thread().enable_all().build().unwrap();
@@ -89,11 +84,7 @@
     let mut config = Config {
         range_server: RangeServerConfig {
             range_maintenance_duration: time::Duration::from_secs(1),
-<<<<<<< HEAD
             proto_server_addr: proto_server_listener.local_addr().unwrap(),
-=======
-            proto_server_addr: "127.0.0.1:50051".parse().unwrap(),
->>>>>>> 9da4d691
         },
         regions: std::collections::HashMap::new(),
         epoch,
