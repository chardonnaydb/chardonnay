use bytes::Bytes;
use common::network::fast_network::FastNetwork;
use std::collections::{BTreeMap, HashMap};
use std::net::SocketAddr;
use std::path::Prefix;
use std::sync::Arc;
use tokio::sync::mpsc::UnboundedReceiver;
use tonic::{transport::Server as TServer, Request, Response, Status as TStatus};

use common::keyspace_id::KeyspaceId;
use common::{config::Config, full_range_id::FullRangeId, host_info::HostInfo};
use common::{full_range_id, util};
use flatbuffers::FlatBufferBuilder;
use tokio::sync::{mpsc, oneshot, Mutex, RwLock};
use tokio_util::sync::CancellationToken;

use uuid::Uuid;

use crate::transaction_info::TransactionInfo;
use crate::warden_handler::WardenHandler;
use crate::{
    epoch_provider::EpochProvider, error::Error, for_testing::in_memory_wal::InMemoryWal,
    range_manager::RangeManager, storage::Storage,
};
use flatbuf::rangeserver_flatbuffers::range_server::TransactionInfo as FlatbufTransactionInfo;
use flatbuf::rangeserver_flatbuffers::range_server::*;

use proto::rangeserver::range_server_server::{RangeServer, RangeServerServer};
use proto::rangeserver::{PrefetchRequest, PrefetchResponse};

<<<<<<< HEAD
use crate::prefetching_buffer::PrefetchingBuffer;

pub mod rangeserver {
    include!("../../proto/target/rangeserver/rangeserver.rs");
}

#[derive(Clone)]
struct ProtoServer<S, E>
where
    S: Storage,
    E: EpochProvider,
{
    buffer: Arc<PrefetchingBuffer>,
    parent_server: Arc<Server<S, E>>,
}

#[tonic::async_trait]
impl<S, E> RangeServer for ProtoServer<S, E>
where
    S: Storage,
    E: EpochProvider,
{
=======
#[derive(Debug, Default)]
struct ProtoServer {}

#[tonic::async_trait]
impl RangeServer for ProtoServer {
>>>>>>> 2b20a77d
    async fn prefetch(
        &self,
        request: Request<PrefetchRequest>, // Accept request of type PrefetchRequest
    ) -> Result<Response<PrefetchResponse>, TStatus> {
        // Return an instance of type PrefetchResponse
        println!("Got a request: {:?}", request);

<<<<<<< HEAD
        // Extract transaction_id, requested key, keyspace_id, and range_id from the request
        let transaction_id = Uuid::parse_str(&request.get_ref().transaction_id).map_err(|e| {
            TStatus::internal(format!(
                "Transaction id is not in the correct format: {:?}",
                e
            ))
        })?;

        let key = Bytes::from(request.get_ref().range_key[0].key.clone());
        let range = request.get_ref().range_key[0].range.as_ref().unwrap();
        let keyspace_id = KeyspaceId::new(Uuid::parse_str(&range.keyspace_id).map_err(|e| {
            TStatus::internal(format!("Keyspace id is not in the correct format: {:?}", e))
        })?);
        let range_id = Uuid::parse_str(&range.range_id).map_err(|e| {
            TStatus::internal(format!("Range id is not in the correct format: {:?}", e))
        })?;

        let full_range_id = FullRangeId {
            keyspace_id: keyspace_id,
            range_id: range_id,
        };

        let range_manager = self
            .parent_server
            .maybe_load_and_get_range(&full_range_id)
            .await
            .map_err(|e| TStatus::internal(format!("Failed to load range: {:?}", e)))?;

        // Call process_prefetch_request in range_manager.rs
        match range_manager
            .process_prefetch(&self.buffer, transaction_id, key)
            .await
        {
            Ok(_) => {
                let reply = PrefetchResponse {
                    status: format!("Prefetch request processed successfully"),
                };
                Ok(Response::new(reply)) // Send back response
            }
            Err(_) => Err(TStatus::internal("Failed to process prefetch request")),
        }
=======
        let reply = PrefetchResponse {
            status: format!("Prefetch request received"),
        };

        Ok(Response::new(reply)) // Send back our formatted greeting
>>>>>>> 2b20a77d
    }
}

pub struct Server<S, E>
where
    S: Storage,
    E: EpochProvider,
{
    config: Config,
    storage: Arc<S>,
    epoch_provider: Arc<E>,
    warden_handler: WardenHandler,
    bg_runtime: tokio::runtime::Handle,
    // TODO: parameterize the WAL implementation too.
    loaded_ranges: RwLock<HashMap<Uuid, Arc<RangeManager<S, E, InMemoryWal>>>>,
    transaction_table: RwLock<HashMap<Uuid, Arc<TransactionInfo>>>,
    prefetching_buffer: Arc<PrefetchingBuffer>,
}

type DynamicErr = Box<dyn std::error::Error + Sync + Send + 'static>;

impl<S, E> Server<S, E>
where
    S: Storage,
    E: EpochProvider,
{
    pub fn new(
        config: Config,
        host_info: HostInfo,
        storage: Arc<S>,
        epoch_provider: Arc<E>,
        bg_runtime: tokio::runtime::Handle,
    ) -> Arc<Self> {
        let warden_handler = WardenHandler::new(&config, &host_info);
        Arc::new(Server {
            config,
            storage,
            epoch_provider,
            warden_handler,
            bg_runtime,
            loaded_ranges: RwLock::new(HashMap::new()),
            transaction_table: RwLock::new(HashMap::new()),
            prefetching_buffer: Arc::new(PrefetchingBuffer::new()),
        })
    }

    async fn maybe_start_transaction(&self, id: Uuid, info: Option<FlatbufTransactionInfo<'_>>) {
        let info = match info {
            None => return (),
            Some(info) => info,
        };
        let mut tx_table = self.transaction_table.write().await;
        match (*tx_table).get(&id) {
            Some(_) => return (),
            None => (),
        };
        let overall_timeout = core::time::Duration::from_micros(info.overall_timeout_us() as u64);
        let tx_info = Arc::new(TransactionInfo {
            id,
            started: chrono::Utc::now(), // TODO: Should be set by the client instead.
            overall_timeout,
        });
        tx_table.insert(id, tx_info);
    }

    async fn get_transaction_info(&self, id: Uuid) -> Result<Arc<TransactionInfo>, Error> {
        let tx_table = self.transaction_table.read().await;
        match (*tx_table).get(&id) {
            Some(i) => Ok(i.clone()),
            None => Err(Error::UnknownTransaction),
        }
    }

    async fn remove_transaction(&self, id: Uuid) -> () {
        let mut tx_table = self.transaction_table.write().await;
        (*tx_table).remove(&id);
    }

    async fn maybe_unload_range(&self, id: &FullRangeId) {
        let rm = {
            let mut range_table = self.loaded_ranges.write().await;
            (*range_table).remove(&id.range_id)
        };
        match rm {
            None => (),
            Some(r) => r.unload().await,
        }
    }

    async fn load_range_in_bg_runtime(
        &self,
        rm: Arc<RangeManager<S, E, InMemoryWal>>,
    ) -> Result<(), Error> {
        self.bg_runtime
            .spawn(async move { rm.load().await })
            .await
            .unwrap()
    }
    async fn maybe_load_and_get_range(
        &self,
        id: &FullRangeId,
    ) -> Result<Arc<RangeManager<S, E, InMemoryWal>>, Error> {
        {
            // Fast path when range has already been loaded.
            let range_table = self.loaded_ranges.read().await;
            match (*range_table).get(&id.range_id) {
                Some(r) => {
                    self.load_range_in_bg_runtime(r.clone()).await?;
                    return Ok(r.clone());
                }
                None => (),
            }
        };

        if !self.warden_handler.is_assigned(id).await {
            return Err(Error::RangeIsNotLoaded);
        }

        let rm = {
            let mut range_table = self.loaded_ranges.write().await;
            match (range_table).get(&id.range_id) {
                Some(r) => {
                    self.load_range_in_bg_runtime(r.clone()).await?;
                    r.clone()
                }
                None => {
                    let rm = RangeManager::new(
                        id.clone(),
                        self.config.clone(),
                        self.storage.clone(),
                        self.epoch_provider.clone(),
                        InMemoryWal::new(),
                        self.prefetching_buffer.clone(),
                    );
                    (range_table).insert(id.range_id, rm.clone());
                    drop(range_table);
                    self.load_range_in_bg_runtime(rm.clone()).await?;
                    rm.clone()
                }
            }
        };
        Ok(rm.clone())
    }

    fn send_response(
        &self,
        fast_network: Arc<dyn FastNetwork>,
        sender: SocketAddr,
        msg_type: MessageType,
        msg_payload: &[u8],
    ) -> Result<(), std::io::Error> {
        // TODO: many allocations and copies in this function.
        let mut fbb = FlatBufferBuilder::new();
        let bytes = fbb.create_vector(msg_payload);
        let fb_root = ResponseEnvelope::create(
            &mut fbb,
            &ResponseEnvelopeArgs {
                type_: msg_type,
                bytes: Some(bytes),
            },
        );
        fbb.finish(fb_root, None);
        let response = Bytes::copy_from_slice(fbb.finished_data());
        fast_network.send(sender, response)
    }

    async fn get_inner(
        &self,
        request: GetRequest<'_>,
    ) -> Result<(i64, Vec<(Bytes, Option<Bytes>)>), Error> {
        let range_id = match request.range_id() {
            None => return Err(Error::InvalidRequestFormat),
            Some(id) => id,
        };
        let range_id = match util::flatbuf::deserialize_range_id(&range_id) {
            None => return Err(Error::InvalidRequestFormat),
            Some(id) => id,
        };
        let transaction_id = match request.transaction_id() {
            None => return Err(Error::InvalidRequestFormat),
            Some(id) => util::flatbuf::deserialize_uuid(id),
        };
        match request.request_id() {
            None => return Err(Error::InvalidRequestFormat),
            Some(_) => (),
        }
        self.maybe_start_transaction(transaction_id, request.transaction_info())
            .await;
        let rm = self.maybe_load_and_get_range(&range_id).await?;
        let tx = self.get_transaction_info(transaction_id).await?;
        let mut leader_sequence_number: i64 = 0;
        let mut reads = Vec::new();

        // Execute the reads
        // TODO: consider providing a batch API on the RM.
        for key in request.keys().iter() {
            for key in key.iter() {
                // TODO: too much copying :(
                let key = Bytes::copy_from_slice(key.k().unwrap().bytes());
                let get_result = rm.get(tx.clone(), key.clone()).await?;
                match get_result.val {
                    None => {
                        reads.push((key, None));
                    }
                    Some(val) => {
                        reads.push((key, Some(val)));
                    }
                };
                if leader_sequence_number == 0 {
                    leader_sequence_number = get_result.leader_sequence_number;
                } else if leader_sequence_number != get_result.leader_sequence_number {
                    // This can happen if the range got loaded and unloaded between gets. A transaction cannot
                    // observe two different leaders for the same range so set the sequence number to an invalid
                    // value so the coordinator knows to abort.
                    leader_sequence_number = -1;
                }
            }
        }
        Ok((leader_sequence_number, reads))
    }

    async fn get(
        &self,
        network: Arc<dyn FastNetwork>,
        sender: SocketAddr,
        request: GetRequest<'_>,
    ) -> Result<(), DynamicErr> {
        let mut fbb = FlatBufferBuilder::new();
        let fbb_root = match request.request_id() {
            None => GetResponse::create(
                &mut fbb,
                &GetResponseArgs {
                    request_id: None,
                    status: Status::InvalidRequestFormat,
                    leader_sequence_number: 0,
                    records: None,
                },
            ),
            Some(req_id) => {
                let request_id = util::flatbuf::deserialize_uuid(req_id);
                let read_result = self.get_inner(request).await;

                // Construct the response
                let mut records_vector = Vec::new();
                let (status, leader_sequence_number) = match read_result {
                    Err(e) => (e.to_flatbuf_status(), -1),
                    Ok((leader_sequence_number, reads)) => {
                        for (k, v) in reads {
                            let k = Some(fbb.create_vector(k.to_vec().as_slice()));
                            let key = Key::create(&mut fbb, &KeyArgs { k });
                            let value = match v {
                                None => None,
                                Some(v) => Some(fbb.create_vector(v.to_vec().as_slice())),
                            };
                            records_vector.push(Record::create(
                                &mut fbb,
                                &RecordArgs {
                                    key: Some(key),
                                    value: value,
                                },
                            ));
                        }
                        (Status::Ok, leader_sequence_number)
                    }
                };
                let records = Some(fbb.create_vector(&records_vector));
                let request_id = Some(Uuidu128::create(
                    &mut fbb,
                    &util::flatbuf::serialize_uuid(request_id),
                ));
                GetResponse::create(
                    &mut fbb,
                    &GetResponseArgs {
                        request_id,
                        status,
                        leader_sequence_number,
                        records,
                    },
                )
            }
        };

        fbb.finish(fbb_root, None);
        self.send_response(network, sender, MessageType::Get, fbb.finished_data())?;
        Ok(())
    }

    async fn prepare_inner(
        &self,
        request: PrepareRequest<'_>,
    ) -> Result<crate::range_manager::PrepareResult, Error> {
        let range_id = match request.range_id() {
            None => return Err(Error::InvalidRequestFormat),
            Some(id) => id,
        };
        let range_id = match util::flatbuf::deserialize_range_id(&range_id) {
            None => return Err(Error::InvalidRequestFormat),
            Some(id) => id,
        };
        let transaction_id = match request.transaction_id() {
            None => return Err(Error::InvalidRequestFormat),
            Some(id) => util::flatbuf::deserialize_uuid(id),
        };
        let rm = self.maybe_load_and_get_range(&range_id).await?;
        let tx = self.get_transaction_info(transaction_id).await?;
        rm.prepare(tx.clone(), request).await
    }

    async fn prepare(
        &self,
        network: Arc<dyn FastNetwork>,
        sender: SocketAddr,
        request: PrepareRequest<'_>,
    ) -> Result<(), DynamicErr> {
        let mut fbb = FlatBufferBuilder::new();
        let fbb_root = match request.request_id() {
            None => PrepareResponse::create(
                &mut fbb,
                &PrepareResponseArgs {
                    request_id: None,
                    status: Status::InvalidRequestFormat,
                    epoch_lease: None,
                    highest_known_epoch: 0,
                },
            ),
            Some(req_id) => {
                let request_id = util::flatbuf::deserialize_uuid(req_id);

                let prepare_result = self.prepare_inner(request).await;

                // Construct the response.
                let (status, epoch_lease, highest_known_epoch) = match prepare_result {
                    Err(e) => (e.to_flatbuf_status(), None, 0),
                    Ok(prepare_result) => {
                        let epoch_lease = Some(EpochLease::create(
                            &mut fbb,
                            &EpochLeaseArgs {
                                lower_bound_inclusive: prepare_result.epoch_lease.0,
                                upper_bound_inclusive: prepare_result.epoch_lease.1,
                            },
                        ));
                        (Status::Ok, epoch_lease, prepare_result.highest_known_epoch)
                    }
                };
                let request_id = Some(Uuidu128::create(
                    &mut fbb,
                    &util::flatbuf::serialize_uuid(request_id),
                ));
                PrepareResponse::create(
                    &mut fbb,
                    &PrepareResponseArgs {
                        request_id,
                        status,
                        epoch_lease,
                        highest_known_epoch,
                    },
                )
            }
        };

        fbb.finish(fbb_root, None);
        self.send_response(network, sender, MessageType::Prepare, fbb.finished_data())?;
        Ok(())
    }

    async fn commit_inner(&self, request: CommitRequest<'_>) -> Result<(), Error> {
        let range_id = match request.range_id() {
            None => return Err(Error::InvalidRequestFormat),
            Some(id) => id,
        };
        let range_id = match util::flatbuf::deserialize_range_id(&range_id) {
            None => return Err(Error::InvalidRequestFormat),
            Some(id) => id,
        };
        let transaction_id = match request.transaction_id() {
            None => return Err(Error::InvalidRequestFormat),
            Some(id) => util::flatbuf::deserialize_uuid(id),
        };
        let rm = self.maybe_load_and_get_range(&range_id).await?;
        let tx = self.get_transaction_info(transaction_id).await?;
        rm.commit(tx.clone(), request).await?;
        self.remove_transaction(transaction_id).await;
        Ok(())
    }

    pub async fn commit(
        &self,
        network: Arc<dyn FastNetwork>,
        sender: SocketAddr,
        request: CommitRequest<'_>,
    ) -> Result<(), DynamicErr> {
        let mut fbb = FlatBufferBuilder::new();
        let fbb_root = match request.request_id() {
            None => CommitResponse::create(
                &mut fbb,
                &CommitResponseArgs {
                    request_id: None,
                    status: Status::InvalidRequestFormat,
                },
            ),
            Some(req_id) => {
                let request_id = util::flatbuf::deserialize_uuid(req_id);
                let status = match self.commit_inner(request).await {
                    Err(e) => e.to_flatbuf_status(),
                    Ok(()) => Status::Ok,
                };
                // Construct the response.
                let request_id = Some(Uuidu128::create(
                    &mut fbb,
                    &util::flatbuf::serialize_uuid(request_id),
                ));
                CommitResponse::create(&mut fbb, &CommitResponseArgs { request_id, status })
            }
        };
        fbb.finish(fbb_root, None);
        self.send_response(network, sender, MessageType::Commit, fbb.finished_data())?;
        Ok(())
    }

    async fn abort_inner(&self, request: AbortRequest<'_>) -> Result<(), Error> {
        let range_id = match request.range_id() {
            None => return Err(Error::InvalidRequestFormat),
            Some(id) => id,
        };
        let range_id = match util::flatbuf::deserialize_range_id(&range_id) {
            None => return Err(Error::InvalidRequestFormat),
            Some(id) => id,
        };
        let transaction_id = match request.transaction_id() {
            None => return Err(Error::InvalidRequestFormat),
            Some(id) => util::flatbuf::deserialize_uuid(id),
        };
        let rm = self.maybe_load_and_get_range(&range_id).await?;
        let tx = self.get_transaction_info(transaction_id).await?;
        rm.abort(tx.clone(), request).await?;
        self.remove_transaction(transaction_id).await;
        Ok(())
    }

    pub async fn abort(
        &self,
        network: Arc<dyn FastNetwork>,
        sender: SocketAddr,
        request: AbortRequest<'_>,
    ) -> Result<(), DynamicErr> {
        let mut fbb = FlatBufferBuilder::new();
        let fbb_root = match request.request_id() {
            None => AbortResponse::create(
                &mut fbb,
                &AbortResponseArgs {
                    request_id: None,
                    status: Status::InvalidRequestFormat,
                },
            ),
            Some(req_id) => {
                let request_id = util::flatbuf::deserialize_uuid(req_id);
                let status = match self.abort_inner(request).await {
                    Err(e) => e.to_flatbuf_status(),
                    Ok(()) => Status::Ok,
                };
                // Construct the response.
                let request_id = Some(Uuidu128::create(
                    &mut fbb,
                    &util::flatbuf::serialize_uuid(request_id),
                ));
                AbortResponse::create(&mut fbb, &AbortResponseArgs { request_id, status })
            }
        };
        fbb.finish(fbb_root, None);
        self.send_response(network, sender, MessageType::Abort, fbb.finished_data())?;
        Ok(())
    }

    async fn warden_update_loop(
        server: Arc<Self>,
        mut receiver: UnboundedReceiver<crate::warden_handler::WardenUpdate>,
        cancellation_token: CancellationToken,
    ) -> Result<(), DynamicErr> {
        loop {
            let () = tokio::select! {
                () = cancellation_token.cancelled() => {
                    server.warden_handler.stop().await;
                    return Ok(())
                }
                maybe_update = receiver.recv() => {
                    match maybe_update {
                        None => {
                            return Err("connection closed with warden handler!".into());
                        }
                        Some(update) => {
                            match &update {
                                crate::warden_handler::WardenUpdate::LoadRange(id) => {

                                    let id = id.clone();
                                    let server = server.clone();
                                    tokio::spawn (async move
                                        {
                                            // TODO: handle errors here
                                            server.maybe_load_and_get_range(&id).await
                                        });
                                }
                                crate::warden_handler::WardenUpdate::UnloadRange(id) => {
                                    server.maybe_unload_range(id).await
                                }
                            }
                        }
                    }
                }

            };
        }
    }

    async fn handle_message(
        server: Arc<Self>,
        fast_network: Arc<dyn FastNetwork>,
        sender: SocketAddr,
        msg: Bytes,
    ) -> Result<(), DynamicErr> {
        // TODO: gracefully handle malformed messages instead of unwrapping and crashing.
        let msg = msg.to_vec();
        let envelope = flatbuffers::root::<RequestEnvelope>(msg.as_slice())?;
        match envelope.type_() {
            MessageType::Get => {
                let get_msg = flatbuffers::root::<GetRequest>(envelope.bytes().unwrap().bytes())?;
                server.get(fast_network.clone(), sender, get_msg).await?
            }
            MessageType::Prepare => {
                let prepare_msg =
                    flatbuffers::root::<PrepareRequest>(envelope.bytes().unwrap().bytes())?;
                server
                    .prepare(fast_network.clone(), sender, prepare_msg)
                    .await?
            }
            MessageType::Abort => {
                let abort_msg =
                    flatbuffers::root::<AbortRequest>(envelope.bytes().unwrap().bytes())?;
                server
                    .abort(fast_network.clone(), sender, abort_msg)
                    .await?
            }
            MessageType::Commit => {
                let commit_msg =
                    flatbuffers::root::<CommitRequest>(envelope.bytes().unwrap().bytes())?;
                server
                    .commit(fast_network.clone(), sender, commit_msg)
                    .await?
            }
            _ => (), // TODO: return and log unknown message type error.
        };
        Ok(())
    }

    async fn network_server_loop(
        server: Arc<Self>,
        fast_network: Arc<dyn FastNetwork>,
        cancellation_token: CancellationToken,
    ) {
        let mut network_receiver = fast_network.listen_default();
        loop {
            let () = tokio::select! {
                () = cancellation_token.cancelled() => {
                    return ()
                }
                maybe_message = network_receiver.recv() => {
                    match maybe_message {
                        None => {
                            println!("fast network closed unexpectedly!");
                            cancellation_token.cancel()
                        }
                        Some((sender, msg)) => {
                            let server = server.clone();
                            let fast_network = fast_network.clone();
                            tokio::spawn(async move{
                                let _ = Self::handle_message(server, fast_network, sender, msg).await;
                                // TODO log any error here.
                            });

                        }
                    }
                }
            };
        }
    }

    pub async fn start(
        server: Arc<Self>,
        fast_network: Arc<dyn FastNetwork>,
        cancellation_token: CancellationToken,
    ) -> Result<oneshot::Receiver<Result<(), DynamicErr>>, DynamicErr> {
        let (warden_s, warden_r) = mpsc::unbounded_channel();
        let server_clone = server.clone();
        let cancellation_token_for_warden_loop = cancellation_token.clone();
        server.bg_runtime.spawn(async move {
            let _ = Self::warden_update_loop(
                server_clone,
                warden_r,
                cancellation_token_for_warden_loop,
            )
            .await;
            println!("Warden update loop exited!")
        });

        // Pull the gRPC server address and define the service
        let addr = server
            .config
            .range_server
            .proto_server_addr
            .parse()
            .unwrap();

<<<<<<< HEAD
        // Create buffer to hold prefetch requests
        // let prefetching_buffer = PrefetchingBuffer::new();
        let buffer = &server.prefetching_buffer;
        let prefetch = ProtoServer {
            buffer: buffer.clone(),
            parent_server: server.clone(),
        };
=======
        let prefetch = ProtoServer::default();
>>>>>>> 2b20a77d

        // Spawn the gRPC server as a separate task
        server.bg_runtime.spawn(async move {
            if let Err(e) = TServer::builder()
                .add_service(RangeServerServer::new(prefetch))
                .serve(addr)
                .await
            {
                println!("Server error: {}", e);
            }
        });

        let server_ref = server.clone();
        let res = server
            .bg_runtime
            .spawn(async move { server_ref.warden_handler.start(warden_s).await })
            .await??;

        tokio::spawn(async move {
            let _ = Self::network_server_loop(server, fast_network, cancellation_token).await;
            println!("Network server loop exited!")
        });
        Ok(res)
    }
}

#[cfg(test)]
pub mod tests {
    use common::config::{RangeServerConfig, RegionConfig};
    use common::network::for_testing::udp_fast_network::UdpFastNetwork;
    use common::region::{Region, Zone};
    use core::time;
    use std::net::UdpSocket;

    use super::*;

    use crate::for_testing::epoch_provider::EpochProvider;
    use crate::for_testing::mock_warden::MockWarden;
    use crate::storage::cassandra::Cassandra;
    type Server = super::Server<Cassandra, EpochProvider>;

    impl Server {
        async fn is_assigned(&self, range_id: &FullRangeId) -> bool {
            let range_table = self.loaded_ranges.read().await;
            range_table.contains_key(&range_id.range_id)
        }
    }

    struct TestContext {
        server: Arc<Server>,
        fast_network: Arc<dyn FastNetwork>,
        identity: String,
        mock_warden: MockWarden,
        storage_context: crate::storage::cassandra::for_testing::TestContext,
    }

    async fn init() -> TestContext {
        let fast_network = Arc::new(UdpFastNetwork::new(UdpSocket::bind("127.0.0.1:0").unwrap()));
        let epoch_provider = Arc::new(EpochProvider::new());
        let storage_context: crate::storage::cassandra::for_testing::TestContext =
            crate::storage::cassandra::for_testing::init().await;
        let cassandra = storage_context.cassandra.clone();
        let mock_warden = MockWarden::new();
        let warden_address = mock_warden.start().await.unwrap();
        let region = Region {
            cloud: None,
            name: "test-region".into(),
        };
        let zone = Zone {
            region: region.clone(),
            name: "a".into(),
        };
        let region_config = RegionConfig {
            warden_address: warden_address.to_string(),
        };
        let mut config = Config {
            range_server: RangeServerConfig {
                range_maintenance_duration: time::Duration::from_secs(1),
                proto_server_addr: String::from("127.0.0.1:50051"),
            },
            regions: std::collections::HashMap::new(),
        };
        config.regions.insert(region, region_config);
        let identity: String = "test_server".into();
        let host_info = HostInfo {
            identity: identity.clone(),
            address: "127.0.0.1:10001".parse().unwrap(),
            zone,
        };
        let server = Server::new(
            config,
            host_info,
            cassandra,
            epoch_provider,
            tokio::runtime::Handle::current().clone(),
        );

        // Give some delay so the mock warden starts.
        tokio::time::sleep(tokio::time::Duration::from_millis(10)).await;
        TestContext {
            server,
            fast_network,
            identity,
            storage_context,
            mock_warden,
        }
    }

    #[tokio::test]
    async fn range_server_connects_to_warden() {
        let context = init().await;
        let cancellation_token = CancellationToken::new();
        let ch = Server::start(
            context.server.clone(),
            context.fast_network.clone(),
            cancellation_token.clone(),
        )
        .await
        .unwrap();
        while !context.mock_warden.is_connected(&context.identity).await {
            tokio::time::sleep(tokio::time::Duration::from_millis(10)).await;
        }
        // Disconnect from warden -- should reconnect automatically.
        context.mock_warden.disconnect(&context.identity).await;
        assert!(!context.mock_warden.is_connected(&context.identity).await);
        while !context.mock_warden.is_connected(&context.identity).await {
            tokio::time::sleep(tokio::time::Duration::from_millis(10)).await;
        }
        cancellation_token.cancel();
        ch.await.unwrap().unwrap()
    }

    #[tokio::test]
    async fn incremental_load_unload() {
        let context = init().await;
        let cancellation_token = CancellationToken::new();
        let range_id = FullRangeId {
            keyspace_id: context.storage_context.keyspace_id,
            range_id: context.storage_context.range_id,
        };
        let ch = Server::start(
            context.server.clone(),
            context.fast_network.clone(),
            cancellation_token.clone(),
        )
        .await
        .unwrap();
        while !context.mock_warden.is_connected(&context.identity).await {
            tokio::time::sleep(tokio::time::Duration::from_millis(10)).await;
        }
        assert!(!(context.server.warden_handler.is_assigned(&range_id).await));
        assert!(!context.server.is_assigned(&range_id).await);
        context
            .mock_warden
            .assign(&range_id, &context.identity)
            .await;
        // Yield so server can process the update.
        tokio::time::sleep(tokio::time::Duration::from_millis(10)).await;
        assert!((context.server.warden_handler.is_assigned(&range_id).await));
        assert!(context.server.is_assigned(&range_id).await);
        context.mock_warden.unassign(&range_id).await;
        while context.server.warden_handler.is_assigned(&range_id).await {
            tokio::time::sleep(tokio::time::Duration::from_millis(10)).await;
        }
        assert!(!context.server.is_assigned(&range_id).await);
        cancellation_token.cancel();
        ch.await.unwrap().unwrap()
    }

    #[tokio::test]
    async fn initial_warden_update() {
        let context = init().await;
        let cancellation_token = CancellationToken::new();
        let range_id = FullRangeId {
            keyspace_id: context.storage_context.keyspace_id,
            range_id: context.storage_context.range_id,
        };
        context
            .mock_warden
            .assign(&range_id, &context.identity)
            .await;
        let ch = Server::start(
            context.server.clone(),
            context.fast_network.clone(),
            cancellation_token.clone(),
        )
        .await
        .unwrap();
        while !context.mock_warden.is_connected(&context.identity).await {
            tokio::time::sleep(tokio::time::Duration::from_millis(10)).await;
        }

        assert!((context.server.warden_handler.is_assigned(&range_id).await));
        assert!(context.server.is_assigned(&range_id).await);
        context.mock_warden.unassign(&range_id).await;
        // Yield so server can process the update.
        tokio::time::sleep(tokio::time::Duration::from_millis(10)).await;
        assert!(!(context.server.warden_handler.is_assigned(&range_id).await));
        assert!(!context.server.is_assigned(&range_id).await);
        cancellation_token.cancel();
        ch.await.unwrap().unwrap()
    }
}<|MERGE_RESOLUTION|>--- conflicted
+++ resolved
@@ -28,7 +28,6 @@
 use proto::rangeserver::range_server_server::{RangeServer, RangeServerServer};
 use proto::rangeserver::{PrefetchRequest, PrefetchResponse};
 
-<<<<<<< HEAD
 use crate::prefetching_buffer::PrefetchingBuffer;
 
 pub mod rangeserver {
@@ -51,13 +50,6 @@
     S: Storage,
     E: EpochProvider,
 {
-=======
-#[derive(Debug, Default)]
-struct ProtoServer {}
-
-#[tonic::async_trait]
-impl RangeServer for ProtoServer {
->>>>>>> 2b20a77d
     async fn prefetch(
         &self,
         request: Request<PrefetchRequest>, // Accept request of type PrefetchRequest
@@ -65,7 +57,6 @@
         // Return an instance of type PrefetchResponse
         println!("Got a request: {:?}", request);
 
-<<<<<<< HEAD
         // Extract transaction_id, requested key, keyspace_id, and range_id from the request
         let transaction_id = Uuid::parse_str(&request.get_ref().transaction_id).map_err(|e| {
             TStatus::internal(format!(
@@ -107,13 +98,6 @@
             }
             Err(_) => Err(TStatus::internal("Failed to process prefetch request")),
         }
-=======
-        let reply = PrefetchResponse {
-            status: format!("Prefetch request received"),
-        };
-
-        Ok(Response::new(reply)) // Send back our formatted greeting
->>>>>>> 2b20a77d
     }
 }
 
@@ -725,7 +709,6 @@
             .parse()
             .unwrap();
 
-<<<<<<< HEAD
         // Create buffer to hold prefetch requests
         // let prefetching_buffer = PrefetchingBuffer::new();
         let buffer = &server.prefetching_buffer;
@@ -733,9 +716,6 @@
             buffer: buffer.clone(),
             parent_server: server.clone(),
         };
-=======
-        let prefetch = ProtoServer::default();
->>>>>>> 2b20a77d
 
         // Spawn the gRPC server as a separate task
         server.bg_runtime.spawn(async move {
@@ -814,6 +794,7 @@
         let mut config = Config {
             range_server: RangeServerConfig {
                 range_maintenance_duration: time::Duration::from_secs(1),
+                proto_server_addr: String::from("127.0.0.1:50051"),
                 proto_server_addr: String::from("127.0.0.1:50051"),
             },
             regions: std::collections::HashMap::new(),
