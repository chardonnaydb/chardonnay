--- conflicted
+++ resolved
@@ -1,9 +1,5 @@
 use crate::region::{Region, Zone};
 use core::time;
-<<<<<<< HEAD
-use std::collections::HashMap;
-use std::net::SocketAddr;
-=======
 use derivative::Derivative;
 use std::{
     collections::{HashMap, HashSet},
@@ -30,7 +26,6 @@
     #[derivative(Hash = "ignore")]
     pub publishers: HashSet<EpochPublisher>,
 }
->>>>>>> 9da4d691
 
 #[derive(Clone, Debug)]
 pub struct RangeServerConfig {
