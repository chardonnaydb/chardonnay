pub mod cassandra;

use std::sync::Arc;

use common::{full_range_id::FullRangeId, key_range::KeyRange, keyspace_id::KeyspaceId};
use thiserror::Error;
use uuid::Uuid;

#[derive(Clone, Debug, PartialEq)]
pub struct RangeInfo {
    pub id: Uuid,
    pub key_range: KeyRange,
}

<<<<<<< HEAD

=======
>>>>>>> 9f9e896a
#[derive(Debug)]
pub struct RangeAssignment {
    pub range: RangeInfo,
    pub assignee: String,
}

#[derive(Clone, Debug, Error)]
pub enum Error {
    #[error("Persistence Layer error: {0}")]
    InternalError(Arc<dyn std::error::Error + Send + Sync>),
}
pub trait Persistence: Send + Sync + 'static {
    fn get_keyspace_range_map(
        &self,
        keyspace_id: &KeyspaceId,
    ) -> impl std::future::Future<Output = Result<Vec<RangeAssignment>, Error>> + Send;

    fn update_range_assignment(
        &self,
        range_id: &FullRangeId,
        assignee: str,
    ) -> impl std::future::Future<Output = Result<(), Error>> + Send;
}<|MERGE_RESOLUTION|>--- conflicted
+++ resolved
@@ -12,10 +12,6 @@
     pub key_range: KeyRange,
 }
 
-<<<<<<< HEAD
-
-=======
->>>>>>> 9f9e896a
 #[derive(Debug)]
 pub struct RangeAssignment {
     pub range: RangeInfo,
